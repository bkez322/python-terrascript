--- conflicted
+++ resolved
@@ -1,19 +1,14 @@
 # Changelog
 
 ## [Unreleased]
-<<<<<<< HEAD
 ### Added
 * Added locals resouce (pull #71)
 * Added null provider resouces (pull #69)
-* Added missing escape quote to the result json dump (pull #57)
-
 ### Updated
 * Updated all terraform provider resources (pull #67)
-=======
+* Updated DigitalOcean resources (pull #58)
 ### Fixed
 * Added missing escape quote to the result json dump (pull #57)
->>>>>>> ec6c2d91
-* Updated DigitalOcean resources (pull #58)
 
 ## [0.6.0] - 2018-09-28
 ### Added
