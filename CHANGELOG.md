--- conflicted
+++ resolved
@@ -1,13 +1,9 @@
 # Changelog
 All notable changes to this project will be documented in this file.
 
-<<<<<<< HEAD
 ## [0.9.0-rc1] - 2020-08-21
-**This release contains mostly small fixes**
-=======
-## [Unreleased]
 **This release requires Python 3.6 or later, and Terraform 0.12 or later.**
->>>>>>> 8bdfc5fd
+**Be aware of embedded variable bugfix, which could break workarounds.**
 ### Added
 * Created ``terrascript.Terrascript.__iter__()`` method for iterating over resources, data sources, etc.  (issue #98).
 * Provider `google-beta`
