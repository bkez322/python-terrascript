# Changelog
All notable changes to this project will be documented in this file.

## [Unreleased]
**This release requires Python 3.6 or later, and Terraform 0.12 or later.**
### Added
* Created ``terrascript.Terrascript.__iter__()`` method for iterating over resources, data sources, etc.  (issue #98).
* Provider `google-beta`
<<<<<<< HEAD
* Release instruction for documentation
* RTD theme no longer bundled with Sphinx added as dev requirement
=======
* Make target and code to fail builds unless python code format passes Black
>>>>>>> a96e8c0c
### Fixed
* Missing dev requirement Black added
* Re-introduced ``terrascript.Terrascript.update()`` method (issue #98).
* String interpolation of variable should now properly result in a var.name reference (issue #109)
* terrascript module should now pass pep8 validation and have no lint errors
* Tool for generating providers now outputs code (almost) compliant with black
### Changed
* All Python code is now automatically formatted using [Black](https://pypi.org/project/black/).
* Code for providers updated to conform with black
* Contributors are now sorted in alphabetical order
* Documentation link from readme now points toward develop build on readthedocs.io to avoid 404
* Documentation on variable usage updated to reflect changes in issue #109
* Makefiles cleaned up, and help target contents now dynamically generated from comments
* Requirements files are now sorted alphabetically and duplicate entries are removed
* Updated code for providers generated
### Deleted
* Python 3.5 no longer supported as the official support are dropped: https://devguide.python.org/#status-of-python-branches
### Deprecated
* Individual modules for each provider (Example: ``terrascript.aws.r``) are now deprecated in favour of
  single modules as added in release 0.8.0. 

## [0.8.0] - 2020-01-20
**This release requires Terraform 0.12 or later.**
### Added
* Almost complete rewrite to align it with Terraform 0.12 JSON syntax. 
* Providers, resources and data sources are now accessible through single modules instead of 
  individual modules for each provider.
* The module ``terrascript.providers`` contains **all** providers, e.g. ``terrascript.providers.google``.
* The module ``terrascript.resources`` contains **all** resource, e.g. ``terrascript.resources.aws_instance``.
* The module ``terrascript.datasources`` contains **all** resource, e.g. ``terrascript.datasources.alicloud_images``.
* [Oracle Cloud Infrastructure Provider](https://www.terraform.io/docs/providers/oci/index.html) (issue #63)

## [0.7.0] - Skipped

## [0.6.1] - 2019-08-17
### Added
* Locals resouce (pull #71)
* null provider resouces (pull #69)
* aws_rds_cluster_endpoint (pull #60)
* aws_kms_grant resource (pull #61)
* aws_config_configuration_aggregator resource (pull #61)
* Added many resources (pull #67)
### Updated
* Updated all terraform provider resources (pull #67)
* Updated DigitalOcean resources (pull #58)
### Fixed
* Added missing escape quote to the result json dump (pull #57)
* Remove temp directory after validation (pull #64)
### Removed
* Support for all Terraform versions prior to release 0.12.

## [0.6.0] - 2018-09-28
### Added
* vSphere data sources/resources (pull #52)
* Added new aws resources (pull #51)
* Update azurerm resource and the function `interpolated` (pull #53)
* Added support for update terrascript from another terrascript. Same behavior as dict().update (pull #37)
* Added new cloudflare resources and data (pull #54)
* Added tests for Terraform 0.11.8

## [0.5.1] - 2018-05-10
### Fixed
* Work-around for data/JSON bug  (issue #3).
* Fixed `provisioner` (issue #32)
### Added
* `Terrascript.add()` method (issue #33).
* Missing vSphere data sources and resources (issue #35).
### Removed
* Dropped support for Terraform < 0.10.6 (issue #38).

## [0.5.0] - 2018-Mar-18
### Fixed
* Problem when using resource in a loop (issue #26)
### Added
* Added `terrascript.Terrascript` class wich makes this release
  incompatible with earlier ones.
* Allow multiple providers (issue #22)

## [0.4.0] - 2017-11-21
### Added
* Added all other providers.

## [0.3.0] - 2017-11-17
### Added
* Added more providers (please report any bugs)
* Added note about how to create provider modules in README.

## [0.2.1] - 2017-08-02
### Fixed
* Added `MANIFEST.in` which I completely forgot.
* Allow data sources without any keyword arguments.
### Added
* Webserver Cluster example based on chapter 4 of "Terraform: Up and Running"

## [0.2.0] - 2017-07-26
### Added
* `google` provider.
* `azurerm` provider.
* `terraform` provider.
* `template` provider.
* `openstack` provider.
* `kubernetes` provider.
* `docker` provider.

## [0.1.0] - 2017-07-25
* First release.
* Supports only AWS provider.<|MERGE_RESOLUTION|>--- conflicted
+++ resolved
@@ -5,13 +5,10 @@
 **This release requires Python 3.6 or later, and Terraform 0.12 or later.**
 ### Added
 * Created ``terrascript.Terrascript.__iter__()`` method for iterating over resources, data sources, etc.  (issue #98).
+* Make target and code to fail builds unless python code format passes Black
 * Provider `google-beta`
-<<<<<<< HEAD
 * Release instruction for documentation
 * RTD theme no longer bundled with Sphinx added as dev requirement
-=======
-* Make target and code to fail builds unless python code format passes Black
->>>>>>> a96e8c0c
 ### Fixed
 * Missing dev requirement Black added
 * Re-introduced ``terrascript.Terrascript.update()`` method (issue #98).
