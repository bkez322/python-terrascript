# Changelog
All notable changes to this project will be documented in this file.

## [Unreleased] - 2020-11-24
### Added
* Build support for Python 3.9
* Make target for building providers
* Provider:
  - `esxi`
  - `helm`
  - `null_resource`
  - `signalfx`
<<<<<<< HEAD
### Changed
- Now possible to update the `terraform` property of Terrascript by adding it multiple times 
=======
  - `nsxt`
* Tool to generate provider bindings now accept provider to build
## Changed
* All dot-files not explicitly included are now ignored by default
* Backend tutorial code no longer uses (failing) consul backend
* Script to generate providers:
  * Automatically sorts the list of providers alphabetically
  * Now try to guess the location of the required provider.go in the repository
* Updated generated provider bindings:
  * alicloud
  * aws
  * bitbucket
  * dnsimple
  * docker
  * github
  * google
  * google-beta
  * kubernetes
  * nomad
  * ovh
  * pingdom
  * profitbricks
  * signalfx
### Deleted
* Provider terraform data resource `terraform_remote_state` alias `remote_state`
>>>>>>> 79631fd7

## [0.9.0] - 2020-11-23
**This release requires Python 3.6 or later, and Terraform 0.12 or later.**  
**Be aware of embedded variable bugfix, which could break workarounds.**  
### Added
* Automatically push of built tags to pypi
* Created ``terrascript.Terrascript.__iter__()`` method for iterating over resources, data sources, etc.  (issue #98).
* Make target and code to fail builds unless python code format passes Black
* Provider `google-beta`
* Release instruction for documentation
* RTD theme no longer bundled with Sphinx added as dev requirement
### Fixed
* Documentation generation, tests and examples cleaned up
* Missing dev requirement Black added
* Re-introduced ``terrascript.Terrascript.update()`` method (issue #98).
* String interpolation of variable should now properly result in a var.name reference (issue #109)
* terrascript module should now pass pep8 validation and have no lint errors
* Tool for generating providers now outputs code (almost) compliant with black
### Changed
* All Python code is now automatically formatted using [Black](https://pypi.org/project/black/).
* Code for providers updated to conform with black
* Contributors are now sorted in alphabetical order
* Documentation for creating releases are now updated to reflect expected flow
* Documentation link from readme now points toward develop build on readthedocs.io to avoid 404
* Documentation on variable usage updated to reflect changes in issue #109
* Makefiles cleaned up, and help target contents now dynamically generated from comments
* Requirements files are now sorted alphabetically and duplicate entries are removed
* Terraform version supported updated from 0.12.15-19 to 0.12.29 + 0.13.4-5
* Updated code for providers generated
### Deleted
* Python 3.5 no longer supported as the official support are dropped: https://devguide.python.org/#status-of-python-branches
### Deprecated
* Individual modules for each provider (Example: ``terrascript.aws.r``) are now deprecated in favour of
  single modules as added in release 0.8.0. 

## [0.8.0] - 2020-01-20
**This release requires Terraform 0.12 or later.**
### Added
* Almost complete rewrite to align it with Terraform 0.12 JSON syntax. 
* Providers, resources and data sources are now accessible through single modules instead of 
  individual modules for each provider.
* The module ``terrascript.providers`` contains **all** providers, e.g. ``terrascript.providers.google``.
* The module ``terrascript.resources`` contains **all** resource, e.g. ``terrascript.resources.aws_instance``.
* The module ``terrascript.datasources`` contains **all** resource, e.g. ``terrascript.datasources.alicloud_images``.
* [Oracle Cloud Infrastructure Provider](https://www.terraform.io/docs/providers/oci/index.html) (issue #63)

## [0.7.0] - Skipped

## [0.6.1] - 2019-08-17
### Added
* Locals resouce (pull #71)
* null provider resouces (pull #69)
* aws_rds_cluster_endpoint (pull #60)
* aws_kms_grant resource (pull #61)
* aws_config_configuration_aggregator resource (pull #61)
* Added many resources (pull #67)
### Updated
* Updated all terraform provider resources (pull #67)
* Updated DigitalOcean resources (pull #58)
### Fixed
* Added missing escape quote to the result json dump (pull #57)
* Remove temp directory after validation (pull #64)
### Removed
* Support for all Terraform versions prior to release 0.12.

## [0.6.0] - 2018-09-28
### Added
* vSphere data sources/resources (pull #52)
* Added new aws resources (pull #51)
* Update azurerm resource and the function `interpolated` (pull #53)
* Added support for update terrascript from another terrascript. Same behavior as dict().update (pull #37)
* Added new cloudflare resources and data (pull #54)
* Added tests for Terraform 0.11.8

## [0.5.1] - 2018-05-10
### Fixed
* Work-around for data/JSON bug  (issue #3).
* Fixed `provisioner` (issue #32)
### Added
* `Terrascript.add()` method (issue #33).
* Missing vSphere data sources and resources (issue #35).
### Removed
* Dropped support for Terraform < 0.10.6 (issue #38).

## [0.5.0] - 2018-Mar-18
### Fixed
* Problem when using resource in a loop (issue #26)
### Added
* Added `terrascript.Terrascript` class wich makes this release
  incompatible with earlier ones.
* Allow multiple providers (issue #22)

## [0.4.0] - 2017-11-21
### Added
* Added all other providers.

## [0.3.0] - 2017-11-17
### Added
* Added more providers (please report any bugs)
* Added note about how to create provider modules in README.

## [0.2.1] - 2017-08-02
### Fixed
* Added `MANIFEST.in` which I completely forgot.
* Allow data sources without any keyword arguments.
### Added
* Webserver Cluster example based on chapter 4 of "Terraform: Up and Running"

## [0.2.0] - 2017-07-26
### Added
* `google` provider.
* `azurerm` provider.
* `terraform` provider.
* `template` provider.
* `openstack` provider.
* `kubernetes` provider.
* `docker` provider.

## [0.1.0] - 2017-07-25
* First release.
* Supports only AWS provider.<|MERGE_RESOLUTION|>--- conflicted
+++ resolved
@@ -5,15 +5,12 @@
 ### Added
 * Build support for Python 3.9
 * Make target for building providers
+* Now possible to update the `terraform` property of Terrascript by adding it multiple times
 * Provider:
   - `esxi`
   - `helm`
   - `null_resource`
   - `signalfx`
-<<<<<<< HEAD
-### Changed
-- Now possible to update the `terraform` property of Terrascript by adding it multiple times 
-=======
   - `nsxt`
 * Tool to generate provider bindings now accept provider to build
 ## Changed
@@ -39,7 +36,6 @@
   * signalfx
 ### Deleted
 * Provider terraform data resource `terraform_remote_state` alias `remote_state`
->>>>>>> 79631fd7
 
 ## [0.9.0] - 2020-11-23
 **This release requires Python 3.6 or later, and Terraform 0.12 or later.**  
